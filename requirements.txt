--- conflicted
+++ resolved
@@ -4,13 +4,8 @@
 
 pbr>=1.6 # Apache-2.0
 enum34;python_version=='2.7' or python_version=='2.6' or python_version=='3.3' # BSD
-<<<<<<< HEAD
-iso8601>=0.1.9 # MIT
-oslo.config>=3.7.0 # Apache-2.0
-=======
 iso8601>=0.1.11 # MIT
 oslo.config>=3.9.0 # Apache-2.0
->>>>>>> 6bae2be9
 oslo.i18n>=2.1.0 # Apache-2.0
 oslo.utils>=3.5.0 # Apache-2.0
 six>=1.9.0 # MIT
