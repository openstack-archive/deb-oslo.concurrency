# The order of packages is significant, because pip processes them in the order
# of appearance. Changing the order has an impact on the overall integration
# process, which may cause wedges in the gate later.

hacking<0.11,>=0.10.0
<<<<<<< HEAD
oslotest>=1.5.1 # Apache-2.0
=======
oslotest>=1.10.0 # Apache-2.0
>>>>>>> efb6c065
coverage>=3.6
futures>=3.0;python_version=='2.7' or python_version=='2.6'
fixtures>=1.3.1

# These are needed for docs generation
oslosphinx>=2.5.0 # Apache-2.0
sphinx!=1.2.0,!=1.3b1,<1.3,>=1.1.2

eventlet>=0.17.4<|MERGE_RESOLUTION|>--- conflicted
+++ resolved
@@ -3,11 +3,7 @@
 # process, which may cause wedges in the gate later.
 
 hacking<0.11,>=0.10.0
-<<<<<<< HEAD
-oslotest>=1.5.1 # Apache-2.0
-=======
 oslotest>=1.10.0 # Apache-2.0
->>>>>>> efb6c065
 coverage>=3.6
 futures>=3.0;python_version=='2.7' or python_version=='2.6'
 fixtures>=1.3.1
