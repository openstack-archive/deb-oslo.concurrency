--- conflicted
+++ resolved
@@ -26,10 +26,7 @@
 
 import fasteners
 from oslo_config import cfg
-<<<<<<< HEAD
-=======
 from oslo_utils import reflection
->>>>>>> efb6c065
 from oslo_utils import timeutils
 import six
 
